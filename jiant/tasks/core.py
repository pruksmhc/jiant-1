import numpy as np
from typing import NamedTuple, Mapping
from enum import Enum
from dataclasses import dataclass

import torch
import torch.utils.data.dataloader as dataloader

from jiant.utils.python.datastructures import ExtendedDataClassMixin, combine_dicts


@dataclass
class FeaturizationSpec:
    """Tokenization-related metadata.

    Attributes:
        max_seq_length (int): The maximum total input sequence length after tokenization.
        cls_token_at_end (bool): True if class token is located at end, False if at beginning.
        pad_on_left (bool): True if padding is applied to left side, False if on the right side.
        cls_token_segment_id (int): int used to represent class token segment.
        pad_token_segment_id (int): int used to represent padding segments.
        pad_token_id (int): int used to represent the pad token in the tokenized representation.
        pad_token_mask_id (int): int used as a mask representing padding.
        sequence_a_segment_id (int): int used to represent sequence a segment.
        sequence_b_segment_id (int): int used to represent sequence b segment.
        sep_token_extra (bool): True for extra separators (e.g., "</s></s>"), false otherwise.

    """

    max_seq_length: int
    cls_token_at_end: bool
    pad_on_left: bool
    cls_token_segment_id: int
    pad_token_segment_id: int
    pad_token_id: int
    pad_token_mask_id: int
    sequence_a_segment_id: int
    sequence_b_segment_id: int
    sep_token_extra: bool


class BatchMixin(ExtendedDataClassMixin):
    def to(self, device):
        # noinspection PyArgumentList
        return self.__class__(
            **{k: self._val_to_device(v, device) for k, v in self.to_dict().items()}
        )

    @classmethod
    def _val_to_device(cls, v, device):
        if isinstance(v, torch.Tensor):
            return v.to(device)
        else:
            return v

    def __len__(self):
        return len(getattr(self, self.get_fields()[0]))


class BaseExample(ExtendedDataClassMixin):
    def tokenize(self, tokenizer):
        raise NotImplementedError


class BaseTokenizedExample(ExtendedDataClassMixin):
    def featurize(self, tokenizer, feat_spec: FeaturizationSpec):
        raise NotImplementedError


class BaseDataRow(ExtendedDataClassMixin):
    pass


class BaseBatch(BatchMixin, ExtendedDataClassMixin):
    @classmethod
    def from_data_rows(cls, data_row_ls: list):
        raise NotImplementedError


def data_row_collate_fn(batch):
    assert isinstance(batch[0], BaseDataRow)


class TaskTypes(Enum):
    CLASSIFICATION = 1
    REGRESSION = 2
    SPAN_COMPARISON_CLASSIFICATION = 3
    MULTIPLE_CHOICE = 4
    SPAN_CHOICE_PROB_TASK = 5
    SQUAD_STYLE_QA = 6
    TAGGING = 7
    MASKED_LANGUAGE_MODELING = 8
    EMBEDDING = 9
<<<<<<< HEAD
    MULTI_LABEL_SPAN_COMPARISON_CLASSIFICATION = 10
    SPAN_PREDICTION = 11
=======
    MULTI_LABEL_SPAN_CLASSIFICATION = 10
>>>>>>> 995e57b3
    UNDEFINED = -1


class BatchTuple(NamedTuple):
    batch: BatchMixin
    metadata: dict

    def to(self, device):
        return BatchTuple(batch=self.batch.to(device), metadata=self.metadata)


def metadata_collate_fn(metadata: list):
    return {k: [d[k] for d in metadata] for k in metadata[0].keys()}


def flat_collate_fn(batch):
    elem = batch[0]
    if isinstance(elem, (np.ndarray, int, float, str)):
        return dataloader.default_collate(batch)
    elif isinstance(elem, (list, dict)):
        # Don't do anything to list of lists
        return batch
    else:
        raise TypeError(type(batch))


class Task:

    Example = NotImplemented
    TokenizedExample = NotImplemented
    DataRow = NotImplemented
    Batch = NotImplemented

    TASK_TYPE = NotImplemented

    def __init__(self, name: str, path_dict: dict):
        self.name = name
        self.path_dict = path_dict

    @property
    def train_path(self):
        return self.path_dict["train"]

    @property
    def val_path(self):
        return self.path_dict["val"]

    @property
    def test_path(self):
        return self.path_dict["test"]

    @classmethod
    def collate_fn(cls, batch):
        # cls.collate_fn
        elem = batch[0]
        if isinstance(elem, Mapping):  # dict
            assert set(elem.keys()) == {"data_row", "metadata"}
            data_rows = [x["data_row"] for x in batch]
            metadata = [x["metadata"] for x in batch]
            collated_data_rows = {
                key: flat_collate_fn([getattr(d, key) for d in data_rows])
                for key in data_rows[0].to_dict()
            }
            collated_metadata = metadata_collate_fn(metadata)
            combined = combine_dicts([collated_data_rows, collated_metadata])
            batch_dict = {}
            for field, field_type in cls.Batch.get_annotations().items():
                batch_dict[field] = combined.pop(field)
                if field_type == torch.FloatTensor:
                    # Ensure that floats stay as float32
                    batch_dict[field] = batch_dict[field].float()
            out_batch = cls.Batch(**batch_dict)
            remainder = combined
            return out_batch, remainder
        else:
            raise TypeError(f"Unknown type for collate_fn {type(elem)}")<|MERGE_RESOLUTION|>--- conflicted
+++ resolved
@@ -91,12 +91,8 @@
     TAGGING = 7
     MASKED_LANGUAGE_MODELING = 8
     EMBEDDING = 9
-<<<<<<< HEAD
-    MULTI_LABEL_SPAN_COMPARISON_CLASSIFICATION = 10
+    MULTI_LABEL_SPAN_CLASSIFICATION = 10
     SPAN_PREDICTION = 11
-=======
-    MULTI_LABEL_SPAN_CLASSIFICATION = 10
->>>>>>> 995e57b3
     UNDEFINED = -1
 
 
