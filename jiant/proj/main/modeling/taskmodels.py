--- conflicted
+++ resolved
@@ -120,7 +120,6 @@
             return LogitsOutput(logits=logits, other=encoder_output.other)
 
 
-<<<<<<< HEAD
 class SpanPredictionModel(Taskmodel):
     def __init__(self, encoder, span_prediction_head: heads.TokenClassificationHead):
         super().__init__(encoder=encoder)
@@ -137,7 +136,9 @@
             loss_fct = nn.CrossEntropyLoss()
             loss = loss_fct(
                 logits.transpose(dim0=1, dim1=2).flatten(end_dim=1), batch.gold_span.flatten(),
-=======
+            )
+
+
 class MultiLabelSpanComparisonModel(Taskmodel):
     def __init__(self, encoder, span_comparison_head: heads.SpanComparisonHead):
         super().__init__(encoder=encoder)
@@ -150,7 +151,6 @@
             loss_fct = nn.BCEWithLogitsLoss()
             loss = loss_fct(
                 logits.view(-1, self.span_comparison_head.num_labels), batch.label_ids.float(),
->>>>>>> a08f500c
             )
             return LogitsAndLossOutput(logits=logits, loss=loss, other=encoder_output.other)
         else:
